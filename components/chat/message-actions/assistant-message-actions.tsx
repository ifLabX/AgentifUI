'use client';

import { MessageActionsContainer } from '@components/ui/message-actions-container';
import { cn } from '@lib/utils';

import React from 'react';

import { CopyButton } from './buttons/copy-button';
import { FeedbackButton } from './buttons/feedback-button';
import { RegenerateButton } from './buttons/regenerate-button';
import { useFeedbackManager } from './hooks/use-feedback-manager';

interface AssistantMessageActionsProps {
  messageId: string;
  content?: string;
  onRegenerate: () => void;
  onFeedback: (isPositive: boolean) => void;
  isRegenerating?: boolean;
  className?: string;
  // Tooltip configuration
  tooltipSize?: 'sm' | 'md';
  showTooltipArrow?: boolean;
}

/**
 * Assistant message action buttons component
 *
 * Combines copy, regenerate, and feedback buttons for the assistant message action area.
 *
 * Chain-of-thought support:
 * - For messages containing chain-of-thought, only the main content is copied, excluding reasoning in <think> and <details> tags.
 * - When the chain-of-thought is incomplete, the copy button is hidden to avoid copying incomplete content.
 */
export const AssistantMessageActions: React.FC<
  AssistantMessageActionsProps
> = ({
  content,
  onRegenerate,
  onFeedback,
  isRegenerating = false,
  className,
  tooltipSize = 'sm',
  showTooltipArrow = false,
}) => {
  // Use feedback manager hook for exclusive feedback selection
  const { selectedFeedback, handleFeedback, shouldShowButton } =
    useFeedbackManager(onFeedback);

  // Check if there is content to copy
  const hasContentToCopy = content && content.trim().length > 0;

  return (
    <MessageActionsContainer
      align="left"
      isAssistantMessage={true}
      className={className}
    >
      {/* Copy button - always shown, but disabled if no content */}
      <CopyButton
        content={content}
        disabled={!hasContentToCopy}
        tooltipSize={tooltipSize}
        showTooltipArrow={showTooltipArrow}
      />
      <RegenerateButton
        onRegenerate={onRegenerate}
        isRegenerating={isRegenerating}
        tooltipSize={tooltipSize}
        showTooltipArrow={showTooltipArrow}
      />

      {/* Divider - uses a deeper color, less visible in dark mode */}
      <div
        className={cn(
<<<<<<< HEAD
          'mx-1 self-stretch border-r',
          'border-gray-200/50 dark:border-gray-800/50'
=======
          'mx-1 self-stretch border-r border-gray-200/50 dark:border-gray-800/50'
>>>>>>> b178fa14
        )}
      />

      {/* Feedback buttons - exclusive, only one shown at a time */}
      {shouldShowButton(true) && (
        <FeedbackButton
          onFeedback={() => handleFeedback(true)}
          isPositive={true}
          active={selectedFeedback === true}
          tooltipSize={tooltipSize}
          showTooltipArrow={showTooltipArrow}
        />
      )}
      {shouldShowButton(false) && (
        <FeedbackButton
          onFeedback={() => handleFeedback(false)}
          isPositive={false}
          active={selectedFeedback === false}
          tooltipSize={tooltipSize}
          showTooltipArrow={showTooltipArrow}
        />
      )}
    </MessageActionsContainer>
  );
};<|MERGE_RESOLUTION|>--- conflicted
+++ resolved
@@ -72,12 +72,7 @@
       {/* Divider - uses a deeper color, less visible in dark mode */}
       <div
         className={cn(
-<<<<<<< HEAD
-          'mx-1 self-stretch border-r',
-          'border-gray-200/50 dark:border-gray-800/50'
-=======
           'mx-1 self-stretch border-r border-gray-200/50 dark:border-gray-800/50'
->>>>>>> b178fa14
         )}
       />
 
