'use client';

import PhoneAuth from '@components/auth/phone-auth';
import { cn } from '@lib/utils';

import { useTranslations } from 'next-intl';
import Link from 'next/link';

export default function PhoneLoginPage() {
  const t = useTranslations('pages.auth.phoneLoginPage');

  return (
    <div
      className={cn(
        'flex min-h-screen items-center justify-center p-4',
<<<<<<< HEAD
        'bg-gradient-to-br from-stone-50 via-stone-100 to-stone-50',
        'dark:bg-gradient-to-br dark:from-stone-900 dark:via-gray-900 dark:to-stone-900'
=======
        'bg-gradient-to-br from-stone-50 via-stone-100 to-stone-50 dark:from-stone-900 dark:via-gray-900 dark:to-stone-900'
>>>>>>> b178fa14
      )}
    >
      <div className="w-full max-w-md space-y-6">
        {/* --- header title --- */}
        <div className="space-y-2 text-center">
          <h1
            className={cn(
              'font-serif text-3xl font-bold tracking-tight',
              'text-gray-900 dark:text-gray-100'
            )}
          >
            {t('title')}
          </h1>
          <p
            className={cn(
              'font-serif text-sm',
              'text-gray-600 dark:text-gray-400'
            )}
          >
            {t('subtitle')}
          </p>
        </div>

        {/* --- phone number authentication component --- */}
        <PhoneAuth />

        {/* --- other login methods --- */}
        <div
          className={cn(
            'rounded-xl border p-6 font-serif shadow-lg transition-all',
<<<<<<< HEAD
            'border-stone-200 bg-stone-50',
            'dark:border-stone-800 dark:bg-stone-900'
=======
            'border-stone-200 bg-stone-50 dark:border-stone-800 dark:bg-stone-900'
>>>>>>> b178fa14
          )}
        >
          <div className="space-y-4 text-center">
            <div className="relative">
              <div className="absolute inset-0 flex items-center">
                <span
                  className={cn(
                    'w-full border-t',
                    'border-stone-300 dark:border-stone-700'
                  )}
                />
              </div>
              <div className="relative flex justify-center text-xs uppercase">
                <span
                  className={cn(
                    'px-2 font-serif',
<<<<<<< HEAD
                    'bg-stone-50 text-gray-500',
                    'dark:bg-stone-900 dark:text-gray-400'
=======
                    'bg-stone-50 text-gray-500 dark:bg-stone-900 dark:text-gray-400'
>>>>>>> b178fa14
                  )}
                >
                  {t('orSeparator')}
                </span>
              </div>
            </div>

            <div className="flex flex-col space-y-2">
              <Link
                href="/login"
                className={cn(
                  'font-serif text-sm hover:underline',
<<<<<<< HEAD
                  'text-stone-600 hover:text-stone-700',
                  'dark:text-stone-400 dark:hover:text-stone-300'
=======
                  'text-stone-600 hover:text-stone-700 dark:text-stone-400 dark:hover:text-stone-300'
>>>>>>> b178fa14
                )}
              >
                {t('emailLoginLink')}
              </Link>
              <Link
                href="/register"
                className={cn(
                  'font-serif text-sm hover:underline',
<<<<<<< HEAD
                  'text-gray-600 hover:text-gray-700',
                  'dark:text-gray-400 dark:hover:text-gray-300'
=======
                  'text-gray-600 hover:text-gray-700 dark:text-gray-400 dark:hover:text-gray-300'
>>>>>>> b178fa14
                )}
              >
                {t('registerLink')}
              </Link>
            </div>
          </div>
        </div>

        {/* --- bottom description --- */}
        <p className={cn('text-center font-serif text-xs', 'text-gray-500')}>
          {t('termsText')}{' '}
          <Link
            href="/terms"
            className={cn(
              'underline',
              'hover:text-gray-700 dark:hover:text-gray-400'
            )}
          >
            {t('termsLink')}
          </Link>{' '}
          {t('andText')}{' '}
          <Link
            href="/privacy"
            className={cn(
              'underline',
              'hover:text-gray-700 dark:hover:text-gray-400'
            )}
          >
            {t('privacyLink')}
          </Link>
        </p>
      </div>
    </div>
  );
}<|MERGE_RESOLUTION|>--- conflicted
+++ resolved
@@ -13,12 +13,7 @@
     <div
       className={cn(
         'flex min-h-screen items-center justify-center p-4',
-<<<<<<< HEAD
-        'bg-gradient-to-br from-stone-50 via-stone-100 to-stone-50',
-        'dark:bg-gradient-to-br dark:from-stone-900 dark:via-gray-900 dark:to-stone-900'
-=======
         'bg-gradient-to-br from-stone-50 via-stone-100 to-stone-50 dark:from-stone-900 dark:via-gray-900 dark:to-stone-900'
->>>>>>> b178fa14
       )}
     >
       <div className="w-full max-w-md space-y-6">
@@ -49,12 +44,7 @@
         <div
           className={cn(
             'rounded-xl border p-6 font-serif shadow-lg transition-all',
-<<<<<<< HEAD
-            'border-stone-200 bg-stone-50',
-            'dark:border-stone-800 dark:bg-stone-900'
-=======
             'border-stone-200 bg-stone-50 dark:border-stone-800 dark:bg-stone-900'
->>>>>>> b178fa14
           )}
         >
           <div className="space-y-4 text-center">
@@ -71,12 +61,7 @@
                 <span
                   className={cn(
                     'px-2 font-serif',
-<<<<<<< HEAD
-                    'bg-stone-50 text-gray-500',
-                    'dark:bg-stone-900 dark:text-gray-400'
-=======
                     'bg-stone-50 text-gray-500 dark:bg-stone-900 dark:text-gray-400'
->>>>>>> b178fa14
                   )}
                 >
                   {t('orSeparator')}
@@ -89,12 +74,7 @@
                 href="/login"
                 className={cn(
                   'font-serif text-sm hover:underline',
-<<<<<<< HEAD
-                  'text-stone-600 hover:text-stone-700',
-                  'dark:text-stone-400 dark:hover:text-stone-300'
-=======
                   'text-stone-600 hover:text-stone-700 dark:text-stone-400 dark:hover:text-stone-300'
->>>>>>> b178fa14
                 )}
               >
                 {t('emailLoginLink')}
@@ -103,12 +83,7 @@
                 href="/register"
                 className={cn(
                   'font-serif text-sm hover:underline',
-<<<<<<< HEAD
-                  'text-gray-600 hover:text-gray-700',
-                  'dark:text-gray-400 dark:hover:text-gray-300'
-=======
                   'text-gray-600 hover:text-gray-700 dark:text-gray-400 dark:hover:text-gray-300'
->>>>>>> b178fa14
                 )}
               >
                 {t('registerLink')}
