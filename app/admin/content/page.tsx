--- conflicted
+++ resolved
@@ -374,13 +374,8 @@
   return (
     <div
       className={cn(
-<<<<<<< HEAD
-        'flex h-[calc(100vh-3rem)] flex-col overflow-hidden',
-        isDark ? 'bg-stone-950' : 'bg-stone-100'
-=======
         'flex h-screen flex-col overflow-hidden',
         'bg-stone-100 dark:bg-stone-950'
->>>>>>> b178fa14
       )}
     >
       <div className={cn('flex-shrink-0', 'bg-stone-50 dark:bg-stone-900')}>
@@ -410,9 +405,8 @@
                   onClick={() => setShowPreview(true)}
                   className={cn(
                     'flex items-center gap-2 rounded-lg px-3 py-1.5 text-sm font-medium shadow-sm transition-colors',
-                    isDark
-                      ? 'border border-stone-700 bg-stone-800 text-stone-300 hover:bg-stone-700'
-                      : 'border border-stone-200 bg-white text-stone-600 hover:bg-stone-100'
+                    'border border-stone-200 bg-white text-stone-600 hover:bg-stone-100',
+                    'dark:border-stone-700 dark:bg-stone-800 dark:text-stone-300 dark:hover:bg-stone-700'
                   )}
                 >
                   <Eye className="h-4 w-4" />
@@ -472,9 +466,7 @@
                         className={cn(
                           'rounded-lg px-4 py-2 text-sm font-medium transition-colors',
                           hasChanges && !isSaving
-                            ? isDark
-                              ? 'text-stone-300 hover:bg-stone-800'
-                              : 'text-stone-600 hover:bg-stone-100'
+                            ? 'text-stone-600 hover:bg-stone-100 dark:text-stone-300 dark:hover:bg-stone-800'
                             : 'cursor-not-allowed text-stone-500'
                         )}
                       >
@@ -486,12 +478,8 @@
                         className={cn(
                           'rounded-lg px-6 py-2 text-sm font-medium shadow-sm transition-colors',
                           hasChanges && !isSaving
-                            ? isDark
-                              ? 'bg-stone-100 text-stone-900 hover:bg-white'
-                              : 'bg-stone-900 text-white hover:bg-stone-800'
-                            : isDark
-                              ? 'cursor-not-allowed bg-stone-700 text-stone-400'
-                              : 'cursor-not-allowed bg-stone-300 text-stone-500'
+                            ? 'bg-stone-900 text-white hover:bg-stone-800 dark:bg-stone-100 dark:text-stone-900 dark:hover:bg-white'
+                            : 'cursor-not-allowed bg-stone-300 text-stone-500 dark:bg-stone-700 dark:text-stone-400'
                         )}
                       >
                         {isSaving
@@ -520,15 +508,6 @@
             }
           />
         ) : (
-<<<<<<< HEAD
-          <div
-            className={cn(
-              'relative flex-1 overflow-hidden',
-              isDark ? 'bg-stone-900' : 'bg-white'
-            )}
-          >
-            <div className="h-full overflow-auto px-6">{renderEditor()}</div>
-=======
           <div className={cn('relative flex-1', 'bg-white dark:bg-stone-900')}>
             <div className="h-full overflow-auto p-6">{renderEditor()}</div>
             <div
@@ -560,9 +539,7 @@
                       'rounded-lg px-4 py-2 text-sm font-medium transition-colors',
                       !hasChanges || isSaving
                         ? 'cursor-not-allowed text-stone-500'
-                        : isDark
-                          ? 'text-stone-300 hover:bg-stone-800'
-                          : 'text-stone-600 hover:bg-stone-100'
+                        : 'text-stone-600 hover:bg-stone-100 dark:text-stone-300 dark:hover:bg-stone-800'
                     )}
                   >
                     {t('saveActions.reset')}
@@ -573,12 +550,8 @@
                     className={cn(
                       'rounded-lg px-6 py-2 text-sm font-medium shadow-sm transition-colors',
                       !hasChanges || isSaving
-                        ? isDark
-                          ? 'cursor-not-allowed bg-stone-700 text-stone-400'
-                          : 'cursor-not-allowed bg-stone-300 text-stone-500'
-                        : isDark
-                          ? 'bg-stone-100 text-stone-900 hover:bg-white'
-                          : 'bg-stone-900 text-white hover:bg-stone-800'
+                        ? 'cursor-not-allowed bg-stone-300 text-stone-500 dark:bg-stone-700 dark:text-stone-400'
+                        : 'bg-stone-900 text-white hover:bg-stone-800 dark:bg-stone-100 dark:text-stone-900 dark:hover:bg-white'
                     )}
                   >
                     {isSaving
@@ -588,7 +561,6 @@
                 </div>
               </div>
             </div>
->>>>>>> b178fa14
           </div>
         )}
       </div>
@@ -625,9 +597,8 @@
                 onClick={handleCloseFullscreenPreview}
                 className={cn(
                   'rounded-lg px-4 py-2 text-sm font-medium transition-colors',
-                  isDark
-                    ? 'bg-stone-700 text-stone-300 hover:bg-stone-600'
-                    : 'bg-stone-100 text-stone-700 hover:bg-stone-200'
+                  'bg-stone-100 text-stone-700 hover:bg-stone-200',
+                  'dark:bg-stone-700 dark:text-stone-300 dark:hover:bg-stone-600'
                 )}
               >
                 {t('closePreview')}
